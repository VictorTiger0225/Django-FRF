--- conflicted
+++ resolved
@@ -33,12 +33,7 @@
         "fcm_django/management/commands",
     ],
     install_requires=[
-<<<<<<< HEAD
-        'pyfcm==1.4.5',
-=======
         'pyfcm==1.4.7',
-        'django-uuidfield==0.5.0',
->>>>>>> 625c7640
         'Django'
     ],
     author=fcm_django.__author__,
