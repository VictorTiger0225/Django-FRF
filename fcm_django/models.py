--- conflicted
+++ resolved
@@ -261,11 +261,7 @@
         null=True,
         db_index=True,
         help_text=_("Unique device identifier"),
-<<<<<<< HEAD
-        max_length=4096
-=======
-        max_length=150,
->>>>>>> 3a5b7264
+        max_length=4096,
     )
     registration_id = models.TextField(verbose_name=_("Registration token"))
     type = models.CharField(choices=DEVICE_TYPES, max_length=10)
